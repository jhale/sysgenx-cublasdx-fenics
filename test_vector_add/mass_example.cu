#include <chrono>
#include <iostream>
#include <vector>

#include <basix/finite-element.h>
#include <basix/quadrature.h>

#include <dolfinx.h>
#include <dolfinx/fem/Function.h>

#include <cublasdx.hpp>
#include <cuda_runtime_api.h>

using T = double;

constexpr int P = 4;
constexpr std::size_t num_dofs = (P + 1) * (P + 2) * (P + 3) / 6;
constexpr std::size_t batch_size = 64;
constexpr std::size_t m = num_dofs;
constexpr std::size_t n = batch_size;
constexpr std::size_t k = num_dofs;
constexpr std::size_t num_quadrature_points = num_dofs;

constexpr std::size_t num_elements = 32 * 32 * 32 * 6;

template <class GEMM, class GEMM_T>
__global__ void gemm_kernel_shared(const T* phi, const T* u, const T* c,
                                   const T* detJ, T* output, size_t num_dofs)
{
  extern __shared__ __align__(16) char smem[];

  // Get block index
  const int block_idx = blockIdx.x;
  const int thread_idx = threadIdx.x;

  const size_t u_offset = block_idx * batch_size * num_dofs;
  const size_t c_offset = block_idx * batch_size * num_dofs;
  const size_t detJ_offset = block_idx * batch_size * num_quadrature_points;

  //  Copy tensors to shared memory
  auto phi_tensor = cublasdx::make_tensor(phi, GEMM::get_layout_gmem_a());
  auto u_tensor
      = cublasdx::make_tensor(u + u_offset, GEMM::get_layout_gmem_b());
  auto c_tensor
      = cublasdx::make_tensor(c + c_offset, GEMM::get_layout_gmem_c());

  auto [smem_a, smem_b, smem_c] = cublasdx::slice_shared_memory<GEMM>(smem);
  auto a_shared_tensor
      = cublasdx::make_tensor(smem_a, GEMM::get_layout_smem_a());
  auto b_shared_tensor
      = cublasdx::make_tensor(smem_b, GEMM::get_layout_smem_b());
  auto c_shared_tensor
      = cublasdx::make_tensor(smem_c, GEMM::get_layout_smem_c());

  using alignment = cublasdx::alignment_of<GEMM>;

  // First GEMM: phi * U
  cublasdx::copy<GEMM, alignment::a>(phi_tensor, a_shared_tensor);
  cublasdx::copy<GEMM, alignment::b>(u_tensor, b_shared_tensor);
  cublasdx::copy_wait();

  T alpha1 = 1.0;
  T beta1 = 0.0;
  GEMM().execute(alpha1, a_shared_tensor, b_shared_tensor, beta1,
                 c_shared_tensor);

  //  Scale by Jacobian determinant
  for (int i = thread_idx; i < num_quadrature_points * batch_size;
       i += blockDim.x)
  {
    c_shared_tensor[i] = c_shared_tensor[i] * detJ[i];
  }

  __syncthreads();

  T alpha2 = 1.0;
  T beta2 = 0.0;
  GEMM_T().execute(alpha2, a_shared_tensor, c_shared_tensor, beta2,
                   b_shared_tensor);

  // Copy result back to global memory
  auto out_global_tensor
      = cublasdx::make_tensor(output + c_offset, GEMM::get_layout_gmem_c());
  cublasdx::copy<GEMM, alignment::c>(b_shared_tensor, out_global_tensor);
}

int main(int argc, char* argv[])
{
  {
    MPI_Init(&argc, &argv);
    [[maybe_unused]] constexpr int Arch = 700;

    dolfinx::init_logging(argc, argv);
    auto part = mesh::create_cell_partitioner(mesh::GhostMode::shared_facet);
    auto mesh = std::make_shared<mesh::Mesh<T>>(mesh::create_box<T>(
        MPI_COMM_WORLD, {{{0.0, 0.0, 0.0}, {1.0, 1.0, 1.0}}}, {32, 32, 32},
        mesh::CellType::tetrahedron, part));

    // Tabulation of basis functions
    basix::FiniteElement element = basix::create_element<T>(
        basix::element::family::P, basix::cell::type::tetrahedron, P,
        basix::element::lagrange_variant::equispaced,
        basix::element::dpc_variant::unset, false);

    auto [x, weights] = basix::quadrature::make_quadrature<T>(
        basix::quadrature::type::Default, basix::cell::type::tetrahedron,
        basix::polyset::type::standard, 2 * P);

    auto [table, shape] = element.tabulate(1, x, {weights.size(), 3});

    auto V
        = std::make_shared<fem::FunctionSpace<T>>(fem::create_functionspace<T>(
            mesh, std::make_shared<fem::FiniteElement<T>>(element)));

    auto u_function = std::make_shared<fem::Function<T>>(V);
    u_function->interpolate(
        [](auto x) -> std::pair<std::vector<T>, std::vector<std::size_t>>
        {
          std::vector<T> f;
          for (std::size_t p = 0; p < x.extent(1); ++p)
          {
            f.push_back(x(0, p) + x(1, p) + x(2, p));
          }

          return {f, {f.size()}};
        });

    auto arrangement
        = cublasdx::Arrangement<cublasdx::row_major, cublasdx::row_major,
                                cublasdx::row_major>();
    auto size = cublasdx::Size<m, n, k>();
    auto precision = cublasdx::Precision<T>();
    auto type = cublasdx::Type<cublasdx::type::real>();
    auto function = cublasdx::Function<cublasdx::function::MM>();
    auto sm = cublasdx::SM<Arch>();
    auto block = cublasdx::Block();
    constexpr int block_size = 256;
    auto block_dim = cublasdx::BlockDim<block_size>();

    using GEMM = decltype(size + precision + type + arrangement + function + sm
                          + block + block_dim);

    auto transpose = cublasdx::Arrangement<cublasdx::arrangement::col_major,
                                           cublasdx::arrangement::row_major,
                                           cublasdx::arrangement::row_major>();
    using GEMM_T = decltype(size + precision + type + transpose + function + sm
                            + block + block_dim);

    // Allocate memory
    constexpr auto num_quadrature_points = num_dofs;
    constexpr auto phi_size
        = num_elements * num_quadrature_points; // Batch size
    constexpr auto u_size = num_elements * num_dofs;
    constexpr auto global_c_size = num_elements * num_dofs;
    constexpr auto detJ_size = num_elements * num_quadrature_points;

    T* phi;  // basis functions
    T* u;    // coefficients DG style
    T* detJ; // Jacobian determinant
    T* c;    // result

    cudaMallocManaged(&phi, phi_size * sizeof(T));
    cudaMallocManaged(&u, u_size * sizeof(T));
    cudaMallocManaged(&c, global_c_size * sizeof(T));
    cudaMallocManaged(&detJ, detJ_size * sizeof(T));

    // Initialize phi with basis functions
    for (int i = 0; i < phi_size; ++i)
    {
      phi[i] = table[i];
    }

    // Initialize detJ with Jacobian determinant (Assumed to be 1 for now)
    for (int i = 0; i < detJ_size; ++i)
    {
      detJ[i] = 1.0 / num_elements; // TODO: compute
    }

    // Copy u coefficients to device
    std::shared_ptr dofmap = V->dofmap();
    

    for (int i = 0; i < num_elements; ++i)
    {
<<<<<<< HEAD
      auto dof_indices = dofmap->cell_dofs(i);
      for (auto dof : dof_indices)
      {
        u[i] = u_function->x()->mutable_array()[dof];
      }
=======
      u[i] = u_function->x()->mutable_array()[dof_indices[i]];
>>>>>>> 8ff95226
    }

    // Create CUDA events for timing
    cudaEvent_t start, stop;
    cudaEventCreate(&start);
    cudaEventCreate(&stop);

    // Calculate grid and block dimensions
    constexpr int num_batches = (num_elements + batch_size - 1) / batch_size;
    constexpr int grid_size = num_batches;

    // Record start event
    cudaEventRecord(start);

    // Launch kernel
    for (int i = 0; i < 10; ++i)
    {
      gemm_kernel_shared<GEMM, GEMM_T>
          <<<grid_size, block_size, cublasdx::get_shared_storage_size<GEMM>()>>>(
              phi, u, c, detJ, c, u_size);
      cudaDeviceSynchronize();
    }

    // Check for kernel launch errors
    cudaError_t err = cudaGetLastError();
    if (err != cudaSuccess)
    {
      std::cerr << "Kernel launch failed: " << cudaGetErrorString(err)
                << std::endl;
      return 1;
    }

    // Synchronize to ensure kernel completes
    cudaDeviceSynchronize();

    // Record stop event
    cudaEventRecord(stop);

    // Synchronize to ensure timing is accurate
    cudaEventSynchronize(stop);

    // Calculate elapsed time
    float milliseconds = 0;
    cudaEventElapsedTime(&milliseconds, start, stop);

    // Print timing information
    std::cout << "Kernel execution time: " << milliseconds << " ms"
              << std::endl;
    std::cout << "Throughput: "
              << 10 * (3 * global_c_size * sizeof(T) / (milliseconds / 1000.0))
                     / 1e9
              << " GB/s" << std::endl;
    std::cout << "Grid size: " << grid_size << ", Block size: " << block_size
              << std::endl;
    std::cout << "Number of batches: " << num_batches << std::endl;

    // Clean up CUDA events
    cudaEventDestroy(start);
    cudaEventDestroy(stop);

    // Clean up memory
    cudaFree(phi);
    cudaFree(u);
    cudaFree(c);
    cudaFree(detJ);
  }

  MPI_Finalize();
  return 0;
}<|MERGE_RESOLUTION|>--- conflicted
+++ resolved
@@ -182,15 +182,12 @@
 
     for (int i = 0; i < num_elements; ++i)
     {
-<<<<<<< HEAD
       auto dof_indices = dofmap->cell_dofs(i);
       for (auto dof : dof_indices)
       {
         u[i] = u_function->x()->mutable_array()[dof];
       }
-=======
       u[i] = u_function->x()->mutable_array()[dof_indices[i]];
->>>>>>> 8ff95226
     }
 
     // Create CUDA events for timing
